--- conflicted
+++ resolved
@@ -90,20 +90,6 @@
         self.normalization = normalization
         self.num_up_convolutions = num_up_convolutions
 
-<<<<<<< HEAD
-        if isinstance(self.content_dim, int):
-            self.fc = torch.nn.Sequential(
-                torch.nn.Linear(self.content_dim, 4096),
-                torch.nn.ReLU(inplace=True),
-                torch.nn.Linear(4096, (resolution[0] // 32) * (resolution[1] // 32) * 512),
-                torch.nn.ReLU(inplace=True),
-            )
-        self.up5 = blocks.UpsamplingConvolution(512, 512, instance_normalization=normalization, style_dim=style_dim)
-        self.up4 = blocks.UpsamplingConvolution(512, 256, instance_normalization=normalization, style_dim=style_dim)
-        self.up3 = blocks.UpsamplingConvolution(256, 128, instance_normalization=normalization, style_dim=style_dim)
-        self.up2 = blocks.UpsamplingConvolution(128, 64, instance_normalization=normalization, style_dim=style_dim)
-        self.up1 = blocks.UpsamplingConvolution(64, 3, instance_normalization=None)
-=======
         dims = list(reversed([min(512, 64*2**i) for i in range(num_up_convolutions)]))
 
         # The content input has to be reshaped to a spatial dimension, calculate the spatial dimensions
@@ -112,7 +98,6 @@
         self.in_height = resolution[0] // 2**self.num_up_convolutions
         self.in_width = resolution[1] // 2**self.num_up_convolutions
         self.in_channels = dims[0] 
->>>>>>> 61174697
 
         self.convs = nn.ModuleList(
             blocks.UpsamplingConvolution(c_in, c_out, style_dim=style_dim, instance_normalization=self.normalization, residual=self.residual)
@@ -174,20 +159,12 @@
             C_out, W_out, H_out = vgg_get_output_dim(self.layers, input_dim)
             self.projection = torch.nn.Sequential(
                 torch.nn.modules.Linear(H_out * W_out * C_out, 4096),
-<<<<<<< HEAD
                 #torch.nn.Dropout(0.5, inplace=True),
                 #torch.nn.ReLU(inplace=True),
                 torch.nn.modules.Linear(4096, self.flattened_output_dim),
                 #torch.nn.Dropout(0.5, inplace=True),
                 #torch.nn.ReLU(inplace=True),
                 torch.nn.LayerNorm(self.flattened_output_dim) # this seems to help?
-=======
-                torch.nn.Dropout(0.5, inplace=False),
-                torch.nn.ReLU(),
-                torch.nn.modules.Linear(4096, self.flattened_output_dim),
-                torch.nn.Dropout(0.5, inplace=False),
-                torch.nn.ReLU(),
->>>>>>> 61174697
             )
         if self.mean_std_projection:
             C_out, W_out, H_out = self.output_dim(input_dim)
@@ -268,19 +245,11 @@
         if isinstance(self.content_dim, int): #TODO: we should always input a flat vector...
             self.fc = torch.nn.Sequential(
                 torch.nn.Linear(self.content_dim, 4096),
-<<<<<<< HEAD
                 #torch.nn.Dropout(0.5, inplace=True),
                 #torch.nn.ReLU(inplace=True),
                 torch.nn.Linear(4096, C_in * H_in * W_in),
                 #torch.nn.Dropout(0.5, inplace=True),
                 #torch.nn.ReLU(inplace=True),
-=======
-                torch.nn.Dropout(0.5, inplace=False),
-                torch.nn.ReLU(inplace=False),
-                torch.nn.Linear(4096, C_in * H_in * W_in),
-                torch.nn.Dropout(0.5, inplace=False),
-                torch.nn.ReLU(inplace=False),
->>>>>>> 61174697
             )
 
         self.layers = torch.nn.modules.ModuleList()
